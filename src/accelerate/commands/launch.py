#!/usr/bin/env python

# Copyright 2021 The HuggingFace Team. All rights reserved.
#
# Licensed under the Apache License, Version 2.0 (the "License");
# you may not use this file except in compliance with the License.
# You may obtain a copy of the License at
#
#     http://www.apache.org/licenses/LICENSE-2.0
#
# Unless required by applicable law or agreed to in writing, software
# distributed under the License is distributed on an "AS IS" BASIS,
# WITHOUT WARRANTIES OR CONDITIONS OF ANY KIND, either express or implied.
# See the License for the specific language governing permissions and
# limitations under the License.

import argparse
import importlib
import logging
import os
import subprocess
import sys
import warnings
from ast import literal_eval
from pathlib import Path
from typing import Dict, List

import torch

import psutil
from accelerate.commands.config import default_config_file, load_config_from_file
from accelerate.commands.config.config_args import SageMakerConfig
from accelerate.state import get_int_from_env
from accelerate.utils import (
    ComputeEnvironment,
    DistributedType,
    PrecisionType,
    PrepareForLaunch,
    _filter_args,
    console,
    get_launch_prefix,
    is_deepspeed_available,
    is_sagemaker_available,
    is_torch_version,
    patch_environment,
)
from accelerate.utils.constants import DEEPSPEED_MULTINODE_LAUNCHERS
from accelerate.utils.dataclasses import SageMakerDistributedType
from rich.logging import RichHandler


if is_torch_version(">=", "1.9.0"):
    import torch.distributed.run as distrib_run


FORMAT = "%(message)s"
logging.basicConfig(format=FORMAT, datefmt="[%X]", handlers=[RichHandler()])

logger = logging.getLogger(__name__)


def launch_command_parser(subparsers=None):
    if subparsers is not None:
        parser = subparsers.add_parser("launch")
    else:
        parser = argparse.ArgumentParser("Accelerate launch command")

    parser.add_argument(
        "--config_file", default=None, help="The config file to use for the default values in the launching script."
    )
    parser.add_argument(
        "--multi_gpu",
        default=False,
        action="store_true",
        help="Whether or not this should launch a distributed GPU training.",
    )
    parser.add_argument(
        "--use_mps_device",
        default=False,
        action="store_true",
        help="Whether or not this should use MPS-enabled GPU device on MacOS machines.",
    )
    parser.add_argument(
        "--use_deepspeed",
        default=False,
        action="store_true",
        help="Whether to use deepspeed.",
    )
    parser.add_argument(
        "--deepspeed_config_file",
        default=None,
        type=str,
        help="DeepSpeed config file.",
    )
    parser.add_argument(
        "--zero_stage",
        default=None,
        type=int,
        help="DeepSpeed's ZeRO optimization stage (useful only when `use_deepspeed` flag is passed).",
    )
    parser.add_argument(
        "--offload_optimizer_device",
        default=None,
        type=str,
        help="Decides where (none|cpu|nvme) to offload optimizer states (useful only when `use_deepspeed` flag is passed).",
    )
    parser.add_argument(
        "--offload_param_device",
        default=None,
        type=str,
        help="Decides where (none|cpu|nvme) to offload parameters (useful only when `use_deepspeed` flag is passed).",
    )
    parser.add_argument(
        "--gradient_accumulation_steps",
        default=None,
        type=int,
        help="No of gradient_accumulation_steps used in your training script (useful only when `use_deepspeed` flag is passed).",
    )
    parser.add_argument(
        "--gradient_clipping",
        default=None,
        type=float,
        help="gradient clipping value used in your training script (useful only when `use_deepspeed` flag is passed).",
    )
    parser.add_argument(
        "--zero3_init_flag",
        default=None,
        type=str,
        help="Decides Whether (true|false) to enable `deepspeed.zero.Init` for constructing massive models. "
        "Only applicable with DeepSpeed ZeRO Stage-3.",
    )
    parser.add_argument(
        "--zero3_save_16bit_model",
        default=None,
        type=str,
        help="Decides Whether (true|false) to save 16-bit model weights when using ZeRO Stage-3. "
        "Only applicable with DeepSpeed ZeRO Stage-3.",
    )
    parser.add_argument(
        "--deepspeed_hostfile",
        default=None,
        type=str,
        help="DeepSpeed hostfile for configuring multi-node compute resources.",
    )
    parser.add_argument(
        "--deepspeed_exclusion_filter",
        default=None,
        type=str,
        help="DeepSpeed exclusion filter string when using mutli-node setup.",
    )
    parser.add_argument(
        "--deepspeed_inclusion_filter",
        default=None,
        type=str,
        help="DeepSpeed inclusion filter string when using mutli-node setup.",
    )
    parser.add_argument(
        "--deepspeed_multinode_launcher",
        default=None,
        type=str,
        help="DeepSpeed multi-node launcher to use.",
    )
    parser.add_argument(
        "--use_fsdp",
        default=False,
        action="store_true",
        help="Whether to use fsdp.",
    )
    parser.add_argument(
        "--fsdp_offload_params",
        default="false",
        type=str,
        help="Decides Whether (true|false) to offload parameters and gradients to CPU. (useful only when `use_fsdp` flag is passed).",
    )
    parser.add_argument(
        "--fsdp_min_num_params",
        type=int,
        default=1e8,
        help="FSDP's minimum number of parameters for Default Auto Wrapping. (useful only when `use_fsdp` flag is passed).",
    )
    parser.add_argument(
        "--fsdp_sharding_strategy",
        type=int,
        default=1,
        help="FSDP's Sharding Strategy. (useful only when `use_fsdp` flag is passed).",
    )
    parser.add_argument(
        "--fsdp_auto_wrap_policy",
        type=str,
        default=None,
        help="FSDP's auto wrap policy. (useful only when `use_fsdp` flag is passed).",
    )
    parser.add_argument(
        "--fsdp_transformer_layer_cls_to_wrap",
        default=None,
        type=str,
        help="Transformer layer class name (case-sensitive) to wrap ,e.g, `BertLayer`, `GPTJBlock`, `T5Block` .... "
        "(useful only when `use_fsdp` flag is passed).",
    )
    parser.add_argument(
        "--fsdp_backward_prefetch_policy",
        default=None,
        type=str,
        help="FSDP's backward prefetch policy. (useful only when `use_fsdp` flag is passed).",
    )
    parser.add_argument(
        "--fsdp_state_dict_type",
        default=None,
        type=str,
        help="FSDP's state dict type. (useful only when `use_fsdp` flag is passed).",
    )
    parser.add_argument(
        "--offload_params",
        default=None,
        type=str,
        help="This argument is deprecated. Use `fsdp_offload_params` instead.",
    )
    parser.add_argument(
        "--min_num_params",
        type=int,
        default=None,
        help="This argument is deprecated. Use `fsdp_min_num_params` instead.",
    )
    parser.add_argument(
        "--sharding_strategy",
        type=int,
        default=None,
        help="This argument is deprecated. Use `fsdp_sharding_strategy` instead.",
    )
    parser.add_argument(
        "--transformer_layer_cls_to_wrap",
        default=None,
        type=str,
        help="This argument is deprecated. Use `fsdp_transformer_layer_cls_to_wrap` instead.",
    )
    parser.add_argument(
        "--tpu", default=False, action="store_true", help="Whether or not this should launch a TPU training."
    )
    parser.add_argument(
        "--mixed_precision",
        type=str,
        choices=["no", "fp16", "bf16"],
        help="Whether or not to use mixed precision training. "
        "Choose between FP16 and BF16 (bfloat16) training. "
        "BF16 training is only supported on Nvidia Ampere GPUs and PyTorch 1.10 or later.",
    )

    parser.add_argument(
        "--fp16", default=False, action="store_true", help="Whether or not to use mixed precision training."
    )
    parser.add_argument(
        "--cpu", default=False, action="store_true", help="Whether or not to force the training on the CPU."
    )
    parser.add_argument(
        "--num_processes", type=int, default=None, help="The total number of processes to be launched in parallel."
    )
    parser.add_argument(
        "--num_machines", type=int, default=None, help="The total number of machines used in this training."
    )
    parser.add_argument(
        "--machine_rank", type=int, default=None, help="The rank of the machine on which this script is launched."
    )
    parser.add_argument("--main_process_ip", type=str, default=None, help="The IP address of the machine of rank 0.")
    parser.add_argument(
        "--main_process_port",
        type=int,
        default=None,
        help="The port to use to communicate with the machine of rank 0.",
    )
    parser.add_argument(
        "--main_training_function",
        type=str,
        default=None,
        help="The name of the main function to be executed in your script (only for TPU training).",
    )
    parser.add_argument(
        "--downcast_bf16",
        action="store_true",
        help="Whether when using bf16 precision on TPUs if both float and double tensors are cast to bfloat16 or if double tensors remain as float32",
    )
    parser.add_argument(
        "-m",
        "--module",
        action="store_true",
        help="Change each process to interpret the launch script as a Python module, executing with the same behavior as 'python -m'.",
    )
    parser.add_argument(
        "--no_python",
        action="store_true",
        help="Skip prepending the training script with 'python' - just execute it directly. Useful when the script is not a Python script.",
    )
    parser.add_argument(
        "--num_cpu_threads_per_process",
        type=int,
        default=None,
        help="The number of CPU threads per process. Can be tuned for optimal performance.",
    )
    parser.add_argument(
        "--aws_access_key_id",
        type=str,
        default=None,
        help="The AWS_ACCESS_KEY_ID used to launch the Amazon SageMaker training job",
    )
    parser.add_argument(
        "--aws_secret_access_key",
        type=str,
        default=None,
        help="The AWS_SECRET_ACCESS_KEY used to launch the Amazon SageMaker training job.",
    )
    parser.add_argument(
        "--debug",
        action="store_true",
        help="Whether to print out the torch.distributed stack trace when something fails.",
    )
    parser.add_argument(
        "training_script",
        type=str,
        help=(
            "The full path to the script to be launched in parallel, followed by all the arguments for the training "
            "script."
        ),
    )

    # Other arguments of the training scripts
    parser.add_argument("training_script_args", nargs=argparse.REMAINDER, help="Arguments of the training script.")

    if subparsers is not None:
        parser.set_defaults(func=launch_command)
    return parser


def simple_launcher(args):
    cmd = []
    if args.no_python and args.module:
        raise ValueError("--module and --no_python cannot be used together")
    if not args.no_python:
        cmd.append(sys.executable)
        if args.module:
            cmd.append("-m")
    cmd.append(args.training_script)
    cmd.extend(args.training_script_args)

    current_env = os.environ.copy()
    current_env["USE_CPU"] = str(args.cpu or args.use_cpu)
    current_env["USE_MPS_DEVICE"] = str(args.use_mps_device)
    if args.use_mps_device:
        current_env["PYTORCH_ENABLE_MPS_FALLBACK"] = "1"
    if args.num_machines > 1:
        current_env["MASTER_ADDR"] = args.main_process_ip
        current_env["MASTER_PORT"] = str(args.main_process_port)
    elif args.num_processes > 1:
        current_env["MASTER_ADDR"] = args.main_process_ip if args.main_process_ip is not None else "127.0.0.1"
        current_env["MASTER_PORT"] = str(args.main_process_port) if args.main_process_port is not None else "29500"

    try:
        mixed_precision = PrecisionType(args.mixed_precision.lower())
    except ValueError:
        raise ValueError(
            f"Unknown mixed_precision mode: {args.mixed_precision.lower()}. Choose between {PrecisionType.list()}."
        )

    if args.fp16:
        warnings.warn('--fp16 flag is deprecated. Use "--mixed_precision fp16" instead.', DeprecationWarning)
        mixed_precision = "fp16"

    current_env["MIXED_PRECISION"] = str(mixed_precision)
    current_env["OMP_NUM_THREADS"] = str(args.num_cpu_threads_per_process)

    process = subprocess.Popen(cmd, env=current_env)
    process.wait()
    if process.returncode != 0:
        raise subprocess.CalledProcessError(returncode=process.returncode, cmd=cmd)


def multi_gpu_launcher(args):
    num_processes = getattr(args, "num_processes")
    num_machines = getattr(args, "num_machines")
    if num_machines > 1:
        setattr(args, "nproc_per_node", str(num_processes // num_machines))
        setattr(args, "nnodes", str(num_machines))
        setattr(args, "node_rank", str(args.machine_rank))
        setattr(args, "rdzv_endpoint", f"{args.main_process_ip}:{args.main_process_port}")
    else:
        setattr(args, "nproc_per_node", str(num_processes))
        if args.main_process_port is not None:
            setattr(args, "master_port", str(args.main_process_port))

    if args.module and args.no_python:
        raise ValueError("--module and --no_python cannot be used together")
    elif args.module:
        setattr(args, "module", True)
    elif args.no_python:
        setattr(args, "no_python", True)

    current_env = os.environ.copy()
    mixed_precision = args.mixed_precision.lower()
    try:
        mixed_precision = PrecisionType(mixed_precision)
    except ValueError:
        raise ValueError(f"Unknown mixed_precision mode: {mixed_precision}. Choose between {PrecisionType.list()}.")

    if args.fp16:
        warnings.warn('--fp16 flag is deprecated. Use "--mixed_precision fp16" instead.', DeprecationWarning)
        mixed_precision = "fp16"

    current_env["MIXED_PRECISION"] = str(mixed_precision)
    if args.use_fsdp:
        if args.sharding_strategy is not None:
            warnings.warn(
                "`sharding_strategy` is deprecated and will be removed in version 0.13.0 of 🤗 Accelerate. Use"
                " `fsdp_sharding_strategy` instead",
                FutureWarning,
            )
            args.fsdp_sharding_strategy = args.sharding_strategy

        if args.offload_params is not None:
            warnings.warn(
                "`offload_params` is deprecated and will be removed in version 0.13.0 of 🤗 Accelerate. Use"
                " `fsdp_offload_params` instead",
                FutureWarning,
            )
            args.fsdp_offload_params = args.offload_params

        if args.min_num_params is not None:
            warnings.warn(
                "`min_num_params` is deprecated and will be removed in version 0.13.0 of 🤗 Accelerate. Use"
                " `fsdp_min_num_params` instead",
                FutureWarning,
            )
            args.fsdp_min_num_params = args.min_num_params

        if args.transformer_layer_cls_to_wrap is not None:
            warnings.warn(
                "`transformer_layer_cls_to_wrap` is deprecated and will be removed in version 0.13.0 of 🤗 Accelerate. Use"
                " `fsdp_transformer_layer_cls_to_wrap` instead",
                FutureWarning,
            )
            args.fsdp_transformer_layer_cls_to_wrap = args.transformer_layer_cls_to_wrap

        current_env["USE_FSDP"] = "true"
        current_env["FSDP_SHARDING_STRATEGY"] = str(args.fsdp_sharding_strategy)
        current_env["FSDP_OFFLOAD_PARAMS"] = str(args.fsdp_offload_params).lower()
        current_env["FSDP_MIN_NUM_PARAMS"] = str(args.fsdp_min_num_params)
        if args.fsdp_auto_wrap_policy is not None:
            current_env["FSDP_AUTO_WRAP_POLICY"] = str(args.fsdp_auto_wrap_policy)
        if args.fsdp_transformer_layer_cls_to_wrap is not None:
            current_env["FSDP_TRANSFORMER_CLS_TO_WRAP"] = str(args.fsdp_transformer_layer_cls_to_wrap)
        if args.fsdp_backward_prefetch_policy is not None:
            current_env["FSDP_BACKWARD_PREFETCH"] = str(args.fsdp_backward_prefetch_policy)
        if args.fsdp_state_dict_type is not None:
            current_env["FSDP_STATE_DICT_TYPE"] = str(args.fsdp_state_dict_type)
    current_env["OMP_NUM_THREADS"] = str(args.num_cpu_threads_per_process)
<<<<<<< HEAD
    if is_torch_version(">=", "1.9.0"):
        debug = getattr(args, "debug", False)
        args = _filter_args(args)
        with patch_environment(**current_env):
            try:
                distrib_run.run(args)
            except:
                if debug:
                    console.print("\n[bold red]Using --debug, `torch.distributed` Stack Trace:[/bold red]")
                    console.print_exception(suppress=[__file__], show_locals=False)
    else:
        # We still have to use subprocess, the user won't get a clean traceback as a result
        cmd = get_launch_prefix()
        for k, v in vars(args).items():
            if k in TORCH_LAUNCH_PARAMS and v:
                param = [f"--{k}"]
                if type(v) != bool:
                    param.append(v)
                cmd.extend(param)
        cmd.append(args.training_script)
        cmd.extend(args.training_script_args)
        process = subprocess.Popen(cmd, env=current_env)
        process.wait()
        if process.returncode != 0:
            raise subprocess.CalledProcessError(returncode=process.returncode, cmd=cmd)
=======
    if is_torch_version("<", "1.9.0"):
        raise NotImplementedError("Multi-node training requires pytorch>=1.9.0")

    debug = getattr(args, "debug", False)
    args = _filter_args(args)
    with patch_environment(**current_env):
        try:
            distrib_run.run(args)
        except:
            if debug:
                console = get_console()
                console.print("\n[bold red]Using --debug, `torch.distributed` Stack Trace:[/bold red]")
                console.print_exception(suppress=[__file__], show_locals=False)
>>>>>>> b0f8189d


def deepspeed_launcher(args):
    if not is_deepspeed_available():
        raise ImportError("DeepSpeed is not installed => run `pip3 install deepspeed` or build it from source.")
    cmd = ["deepspeed", "--no_local_rank"]
    if args.num_machines > 1:
        if args.deepspeed_multinode_launcher == DEEPSPEED_MULTINODE_LAUNCHERS[1]:
            cmd = get_launch_prefix()
            cmd.extend(
                [
                    "--nproc_per_node",
                    str(args.num_processes // args.num_machines),
                    "--nnodes",
                    str(args.num_machines),
                    "--node_rank",
                    str(args.machine_rank),
                    "--master_addr",
                    args.main_process_ip,
                    "--master_port",
                    str(args.main_process_port),
                ]
            )
        else:
            cmd.extend(
                ["--hostfile", str(args.deepspeed_hostfile), "--launcher", str(args.deepspeed_multinode_launcher)]
            )
            if args.deepspeed_exclusion_filter is not None:
                cmd.extend(
                    [
                        "--exclude",
                        str(args.deepspeed_exclusion_filter),
                    ]
                )
            elif args.deepspeed_inclusion_filter is not None:
                cmd.extend(
                    [
                        "--include",
                        str(args.deepspeed_inclusion_filter),
                    ]
                )
            else:
                cmd.extend(["--num_gpus", str(args.num_processes // args.num_machines)])
    else:
        cmd.extend(["--num_gpus", str(args.num_processes)])

    if args.module and args.no_python:
        raise ValueError("--module and --no_python cannot be used together")
    elif args.module:
        cmd.append("--module")
    elif args.no_python:
        cmd.append("--no_python")
    cmd.append(args.training_script)
    cmd.extend(args.training_script_args)

    current_env = os.environ.copy()
    try:
        mixed_precision = PrecisionType(args.mixed_precision.lower())
    except ValueError:
        raise ValueError(
            f"Unknown mixed_precision mode: {args.mixed_precision.lower()}. Choose between {PrecisionType.list()}."
        )

    if args.fp16:
        warnings.warn('--fp16 flag is deprecated. Use "--mixed_precision fp16" instead.', DeprecationWarning)
        mixed_precision = "fp16"

    current_env["PYTHONPATH"] = sys.executable
    current_env["MIXED_PRECISION"] = str(mixed_precision)
    current_env["USE_DEEPSPEED"] = "true"
    current_env["DEEPSPEED_ZERO_STAGE"] = str(args.zero_stage)
    current_env["GRADIENT_ACCUMULATION_STEPS"] = str(args.gradient_accumulation_steps)
    current_env["GRADIENT_CLIPPING"] = str(args.gradient_clipping).lower()
    current_env["DEEPSPEED_OFFLOAD_OPTIMIZER_DEVICE"] = str(args.offload_optimizer_device).lower()
    current_env["DEEPSPEED_OFFLOAD_PARAM_DEVICE"] = str(args.offload_param_device).lower()
    current_env["DEEPSPEED_ZERO3_INIT"] = str(args.zero3_init_flag).lower()
    current_env["DEEPSPEED_ZERO3_SAVE_16BIT_MODEL"] = str(args.zero3_save_16bit_model).lower()
    current_env["DEEPSPEED_CONFIG_FILE"] = str(args.deepspeed_config_file).lower()

    if args.num_machines > 1 and args.deepspeed_multinode_launcher != DEEPSPEED_MULTINODE_LAUNCHERS[1]:
        with open(".deepspeed_env", "a") as f:
            for key, value in current_env.items():
                if ";" in value or " " in value:
                    continue
                f.write(f"{key}={value}\n")

    process = subprocess.Popen(cmd, env=current_env)
    process.wait()
    if process.returncode != 0:
        raise subprocess.CalledProcessError(returncode=process.returncode, cmd=cmd)


def tpu_launcher(args):
    import torch_xla.distributed.xla_multiprocessing as xmp

    current_env = {}

    if args.no_python:
        raise ValueError("--no_python cannot be used with TPU launcher")

    if args.mixed_precision == "bf16":
        if args.downcast_bf16:
            current_env["XLA_USE_BF16"] = "0"
            current_env["XLA_DOWNCAST_BF16"] = "1"
        else:
            current_env["XLA_USE_BF16"] = "1"
            current_env["XLA_DOWNCAST_BF16"] = "0"

    if args.module:
        mod_name = args.training_script
    else:
        # Import training_script as a module
        script_path = Path(args.training_script)
        sys.path.append(str(script_path.parent.resolve()))
        mod_name = script_path.stem

    mod = importlib.import_module(mod_name)
    if not hasattr(mod, args.main_training_function):
        raise ValueError(
            f"Your training script should have a function named {args.main_training_function}, or you should pass a "
            "different value to `--main_training_function`."
        )

    # Patch sys.argv
    sys.argv = [mod.__file__] + args.training_script_args

    main_function = getattr(mod, args.main_training_function)
    with patch_environment(**current_env):
        xmp.spawn(PrepareForLaunch(main_function), args=(), nprocs=args.num_processes)


def _convert_nargs_to_dict(nargs: List[str]) -> Dict[str, str]:
    if len(nargs) < 0:
        return {}
    # helper function to infer type for argsparser

    def _infer_type(s):
        try:
            s = float(s)

            if s // 1 == s:
                return int(s)
            return s
        except ValueError:
            return s

    parser = argparse.ArgumentParser()
    _, unknown = parser.parse_known_args(nargs)
    for index, argument in enumerate(unknown):
        if argument.startswith(("-", "--")):
            action = None
            if index + 1 < len(unknown):  # checks if next index would be in list
                if unknown[index + 1].startswith(("-", "--")):  # checks if next element is an key
                    # raise an error if element is store_true or store_false
                    raise ValueError(
                        "SageMaker doesn’t support argparse actions for `store_true` or `store_false`. Please define explicit types"
                    )
            else:  # raise an error if last element is store_true or store_false
                raise ValueError(
                    "SageMaker doesn’t support argparse actions for `store_true` or `store_false`. Please define explicit types"
                )
            # adds argument to parser based on action_store true
            if action is None:
                parser.add_argument(argument, type=_infer_type)
            else:
                parser.add_argument(argument, action=action)

    return {
        key: (literal_eval(value) if value == "True" or value == "False" else value)
        for key, value in parser.parse_args(nargs).__dict__.items()
    }


def sagemaker_launcher(sagemaker_config: SageMakerConfig, args):
    if not is_sagemaker_available():
        raise ImportError(
            "Please install sagemaker to be able to launch training on Amazon SageMaker with `pip install accelerate[sagemaker]`"
        )
    if args.module or args.no_python:
        raise ValueError(
            "SageMaker requires a python training script file and cannot be used with --module or --no_python"
        )

    from sagemaker.huggingface import HuggingFace

    # configure environment
    console.print("Configuring Amazon SageMaker environment")
    os.environ["AWS_DEFAULT_REGION"] = sagemaker_config.region

    # configure credentials
    if sagemaker_config.profile is not None:
        os.environ["AWS_PROFILE"] = sagemaker_config.profile
    elif args.aws_access_key_id is not None and args.aws_secret_access_key is not None:
        os.environ["AWS_ACCESS_KEY_ID"] = args.aws_access_key_id
        os.environ["AWS_SECRET_ACCESS_KEY"] = args.aws_secret_access_key
    else:
        raise EnvironmentError(
            "You need to provide an aws_access_key_id and aws_secret_access_key when not using aws_profile"
        )

    # extract needed arguments
    source_dir = os.path.dirname(args.training_script)
    if not source_dir:  # checks if string is empty
        source_dir = "."
    entry_point = os.path.basename(args.training_script)
    if not entry_point.endswith(".py"):
        raise ValueError(f'Your training script should be a python script and not "{entry_point}"')

    console.print("Converting Arguments to Hyperparameters")
    hyperparameters = _convert_nargs_to_dict(args.training_script_args)

    try:
        mixed_precision = PrecisionType(args.mixed_precision.lower())
    except ValueError:
        raise ValueError(
            f"Unknown mixed_precision mode: {args.mixed_precision.lower()}. Choose between {PrecisionType.list()}."
        )

    if args.fp16:
        warnings.warn('--fp16 flag is deprecated. Use "--mixed_precision fp16" instead.', DeprecationWarning)
        mixed_precision = "fp16"

    # Environment variables to be set for use during training job
    environment = {
        "USE_SAGEMAKER": "true",
        "MIXED_PRECISION": str(mixed_precision),
        "SAGEMAKER_DISTRIBUTED_TYPE": sagemaker_config.distributed_type.value,
    }
    # configure distribution set up
    distribution = None
    if sagemaker_config.distributed_type == SageMakerDistributedType.DATA_PARALLEL:
        distribution = {"smdistributed": {"dataparallel": {"enabled": True}}}

    # configure sagemaker inputs
    sagemaker_inputs = None
    if sagemaker_config.sagemaker_inputs_file is not None:
        console.print(f"Loading SageMaker Inputs from {sagemaker_config.sagemaker_inputs_file} file")
        sagemaker_inputs = {}
        with open(sagemaker_config.sagemaker_inputs_file) as file:
            for i, line in enumerate(file):
                if i == 0:
                    continue
                l = line.split("\t")
                sagemaker_inputs[l[0]] = l[1].strip()
        console.print(f"Loaded SageMaker Inputs: {sagemaker_inputs}")

    # configure sagemaker metrics
    sagemaker_metrics = None
    if sagemaker_config.sagemaker_metrics_file is not None:
        console.print(f"Loading SageMaker Metrics from {sagemaker_config.sagemaker_metrics_file} file")
        sagemaker_metrics = []
        with open(sagemaker_config.sagemaker_metrics_file) as file:
            for i, line in enumerate(file):
                if i == 0:
                    continue
                l = line.split("\t")
                metric_dict = {
                    "Name": l[0],
                    "Regex": l[1].strip(),
                }
                sagemaker_metrics.append(metric_dict)
        console.print(f"Loaded SageMaker Metrics: {sagemaker_metrics}")

    # configure session
    console.print("Creating Estimator")
    huggingface_estimator = HuggingFace(
        image_uri=sagemaker_config.image_uri,
        entry_point=entry_point,
        source_dir=source_dir,
        role=sagemaker_config.iam_role_name,
        transformers_version=sagemaker_config.transformers_version,
        pytorch_version=sagemaker_config.pytorch_version,
        py_version=sagemaker_config.py_version,
        base_job_name=sagemaker_config.base_job_name,
        instance_count=sagemaker_config.num_machines,
        instance_type=sagemaker_config.ec2_instance_type,
        debugger_hook_config=False,
        distribution=distribution,
        hyperparameters=hyperparameters,
        environment=environment,
        metric_definitions=sagemaker_metrics,
    )

    huggingface_estimator.fit(inputs=sagemaker_inputs)
    console.print(f"You can find your model data at: {huggingface_estimator.model_data}")


def launch_command(args):
    # Sanity checks
    if sum([args.multi_gpu, args.tpu, args.use_deepspeed, args.use_fsdp]) > 1:
        raise ValueError("You can only pick one between `--multi_gpu`, `--use_deepspeed`, `--tpu`, `--use_fsdp`.")

    defaults = None
    warned = []
    # Get the default from the config file.
    if args.config_file is not None or os.path.isfile(default_config_file) and not args.cpu:
        defaults = load_config_from_file(args.config_file)
        if (
            not args.multi_gpu
            and not args.tpu
            and not args.use_deepspeed
            and not args.use_fsdp
            and not args.use_mps_device
        ):
            args.use_deepspeed = defaults.distributed_type == DistributedType.DEEPSPEED
            args.multi_gpu = defaults.distributed_type == DistributedType.MULTI_GPU
            args.tpu = defaults.distributed_type == DistributedType.TPU
            args.use_fsdp = defaults.distributed_type == DistributedType.FSDP
            args.use_mps_device = defaults.distributed_type == DistributedType.MPS
        if defaults.compute_environment == ComputeEnvironment.LOCAL_MACHINE:
            # Update args with the defaults
            for name, attr in defaults.__dict__.items():
                if isinstance(attr, dict):
                    for k in defaults.deepspeed_config:
                        if getattr(args, k) is None:
                            setattr(args, k, defaults.deepspeed_config[k])
                    for k in defaults.fsdp_config:
                        arg_to_set = k
                        if "fsdp" not in arg_to_set:
                            arg_to_set = "fsdp_" + arg_to_set
                        setattr(args, arg_to_set, defaults.fsdp_config[k])
                    continue

                # Those args are handled separately
                if (
                    name not in ["compute_environment", "fp16", "mixed_precision", "distributed_type"]
                    and getattr(args, name, None) is None
                ):
                    setattr(args, name, attr)
        if not args.mixed_precision:
            if args.fp16:
                args.mixed_precision = "fp16"
            else:
                args.mixed_precision = defaults.mixed_precision
    else:
        if args.num_processes is None:
            warned.append("\t`--num_processes` was set to a value of `1`")
            args.num_processes = 1
        if args.num_machines is None:
            warned.append("\t`--num_machines` was set to a value of `1`")
            args.num_machines = 1
        if args.mixed_precision is None:
            warned.append("\t`--mixed_precision` was set to a value of `'no'`")
            args.mixed_precision = "no"
        if not hasattr(args, "use_cpu"):
            args.use_cpu = args.cpu
    if args.multi_gpu and args.num_processes == 1:
        args.num_processes = torch.cuda.device_count()
        if not any("--num_processes" in warn for warn in warned):
            warned.append(f"\t`--num_processes` was set to `{args.num_processes}`")
        else:
            for i, warn in enumerate(warned):
                if "--num_processes" in warn:
                    warned[i] = warn.replace("`1`", f"`{args.num_processes}`")

    if args.num_cpu_threads_per_process is None:
        local_size = get_int_from_env(
            ["MPI_LOCALNRANKS", "OMPI_COMM_WORLD_LOCAL_SIZE", "MV2_COMM_WORLD_LOCAL_SIZE"], 1
        )
        args.num_cpu_threads_per_process = int(psutil.cpu_count(logical=False) / local_size)
        if args.num_cpu_threads_per_process == 0:
            args.num_cpu_threads_per_process = 1
        warned.append(
            f"\t`--num_cpu_threads_per_process` was set to `{args.num_cpu_threads_per_process}` to improve out-of-box performance"
        )

    if any(warned):
        message = "The following values were not passed to `accelerate launch` and had defaults used instead:\n"
        message += "\n".join(warned)
        message += (
            "\nTo avoid this warning pass in values for each of the problematic parameters or run `accelerate config`."
        )
        logger.warn(message)

    # Use the proper launcher
    if args.use_deepspeed and not args.cpu:
        deepspeed_launcher(args)
    elif args.use_fsdp and not args.cpu:
        multi_gpu_launcher(args)
    elif args.multi_gpu and not args.cpu:
        multi_gpu_launcher(args)
    elif args.tpu and not args.cpu:
        tpu_launcher(args)
    elif defaults is not None and defaults.compute_environment == ComputeEnvironment.AMAZON_SAGEMAKER:
        sagemaker_launcher(defaults, args)
    else:
        simple_launcher(args)


def main():
    parser = launch_command_parser()
    args = parser.parse_args()
    launch_command(args)


if __name__ == "__main__":
    main()<|MERGE_RESOLUTION|>--- conflicted
+++ resolved
@@ -450,33 +450,6 @@
         if args.fsdp_state_dict_type is not None:
             current_env["FSDP_STATE_DICT_TYPE"] = str(args.fsdp_state_dict_type)
     current_env["OMP_NUM_THREADS"] = str(args.num_cpu_threads_per_process)
-<<<<<<< HEAD
-    if is_torch_version(">=", "1.9.0"):
-        debug = getattr(args, "debug", False)
-        args = _filter_args(args)
-        with patch_environment(**current_env):
-            try:
-                distrib_run.run(args)
-            except:
-                if debug:
-                    console.print("\n[bold red]Using --debug, `torch.distributed` Stack Trace:[/bold red]")
-                    console.print_exception(suppress=[__file__], show_locals=False)
-    else:
-        # We still have to use subprocess, the user won't get a clean traceback as a result
-        cmd = get_launch_prefix()
-        for k, v in vars(args).items():
-            if k in TORCH_LAUNCH_PARAMS and v:
-                param = [f"--{k}"]
-                if type(v) != bool:
-                    param.append(v)
-                cmd.extend(param)
-        cmd.append(args.training_script)
-        cmd.extend(args.training_script_args)
-        process = subprocess.Popen(cmd, env=current_env)
-        process.wait()
-        if process.returncode != 0:
-            raise subprocess.CalledProcessError(returncode=process.returncode, cmd=cmd)
-=======
     if is_torch_version("<", "1.9.0"):
         raise NotImplementedError("Multi-node training requires pytorch>=1.9.0")
 
@@ -490,7 +463,6 @@
                 console = get_console()
                 console.print("\n[bold red]Using --debug, `torch.distributed` Stack Trace:[/bold red]")
                 console.print_exception(suppress=[__file__], show_locals=False)
->>>>>>> b0f8189d
 
 
 def deepspeed_launcher(args):
